--- conflicted
+++ resolved
@@ -181,11 +181,8 @@
   render_canvas: (full_render = true) ->
     oh = @view_state.get('outer_height')
     ow = @view_state.get('outer_width')
-<<<<<<< HEAD
-=======
 
     @button_bar.attr('style', "width:#{ow}px;")
->>>>>>> 9404d1ad
     @canvas_wrapper.attr('style', "width:#{ow}px; height:#{oh}px")
     @canvas.attr('width', ow).attr('height', oh)
     @$el.attr("width", ow).attr('height', oh)

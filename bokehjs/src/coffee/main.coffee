--- conflicted
+++ resolved
@@ -117,18 +117,12 @@
   Bokeh.server_page     = require("server/serverrun").load
 
   # widgets
-  Bokeh.DataSlider    = require("widget/data_slider")
-  Bokeh.HBox          = require("widget/hbox")
-  Bokeh.VBox          = require("widget/vbox")
-  Bokeh.VBoxModelForm = require("widget/vboxmodelform")
-<<<<<<< HEAD
-  Bokeh.TextInput     = require("widget/textinput")
-
-=======
-  Bokeh.TextInput = require("widget/textinput")
-  Bokeh.CrossFilter = require("widget/crossfilter")
->>>>>>> f6cefa38
-  # utils
+  Bokeh.DataSlider     = require("widget/data_slider")
+  Bokeh.HBox           = require("widget/hbox")
+  Bokeh.VBox           = require("widget/vbox")
+  Bokeh.VBoxModelForm  = require("widget/vboxmodelform")
+  Bokeh.TextInput      = require("widget/textinput")
+  Bokeh.CrossFilter    = require("widget/crossfilter")
   Bokeh.ObjectExplorer = require("widget/object_explorer")
 
   exports.Bokeh = Bokeh

--- conflicted
+++ resolved
@@ -7,22 +7,6 @@
 
   class LineView extends Glyph.View
 
-<<<<<<< HEAD
-    setup_server_data : () ->
-      server_source = @mget_obj('server_data_source')
-      @server_source = server_source
-      #need to parameterize these some how, assume domain=x for now
-      domain = 'x'
-      if domain == 'x'
-        server_source.listen_for_line1d_updates(@mget_obj('data_source'),
-          @plot_view.x_range,
-          @plot_view.frame.get('inner_range_horizontal'),
-          @glyph_props.y.field,
-          @glyph_props.x.field,
-          [@glyph_props.y.field]
-        )
-=======
->>>>>>> f6cefa38
     _fields: ['x', 'y']
     _properties: ['line']
 

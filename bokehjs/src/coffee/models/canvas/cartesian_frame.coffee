import {CategoricalScale} from "../scales/categorical_scale"
import {LinearScale} from "../scales/linear_scale"
import {LogScale} from "../scales/log_scale"
import {Range1d} from "../ranges/range1d"

import {EQ, GE} from "core/layout/solver"
import {LayoutCanvas} from "core/layout/layout_canvas"
import {logger} from "core/logging"
import * as p from "core/properties"

export class CartesianFrame extends LayoutCanvas
  type: 'CartesianFrame'

  initialize: (attrs, options) ->
    super(attrs, options)
    @panel = @

    @_configure_scales()
    @connect(@change, () => @_configure_scales())

    return null

  contains: (vx, vy) ->
    return (
      vx >= @_left.value   and vx <= @_right.value and
      vy >= @_bottom.value and vy <= @_top.value
    )

  map_to_screen: (x, y, canvas, x_name='default', y_name='default') ->
    vx = @xscales[x_name].v_compute(x)
    sx = canvas.v_vx_to_sx(vx)

    vy = @yscales[y_name].v_compute(y)
    sy = canvas.v_vy_to_sy(vy)
    return [sx, sy]

  _get_ranges: (range, extra_ranges) ->
    ranges = {}
    ranges['default'] = range
    if extra_ranges?
      for name, extra_range of extra_ranges
        ranges[name] = extra_range
    return ranges

  _get_scales: (scale, ranges, frame_range) ->
    scales = {}
    for name, range of ranges
<<<<<<< HEAD
      if scale?
        s = scale
      else if range.type == 'Range1d' or range.type == "DataRange1d"
        s = new LinearScale()
      else if range.type == "FactorRange"
        s = new CategoricalScale()
      else
        logger.warn("unknown range type for range '#{name}': #{range}")
        return null
      s.setv({
        source_range: range
        target_range: frame_range
      })
=======
      s = scale.clone()
      s.setv({source_range: range, target_range: frame_range})
      s.connect_range_signals()
>>>>>>> 5ac77920
      scales[name] = s
    return scales

  _configure_frame_ranges: () ->
    @_h_range = new Range1d({start: @_left.value,   end: @_left.value   + @_width.value})
    @_v_range = new Range1d({start: @_bottom.value, end: @_bottom.value + @_height.value})

  _configure_scales: () ->
    @_configure_frame_ranges()

    @_x_ranges = @_get_ranges(@x_range, @extra_x_ranges)
    @_y_ranges = @_get_ranges(@y_range, @extra_y_ranges)

    @_xscales = @_get_scales(@x_scale, @_x_ranges, @_h_range)
    @_yscales = @_get_scales(@y_scale, @_y_ranges, @_v_range)

  _update_scales: () ->
    @_configure_frame_ranges()

    for name, scale of @_xscales
      scale.target_range = @_h_range
    for name, scale of @_yscales
      scale.target_range = @_v_range
    return null

  @getters {
    h_range:  () -> @_h_range
    v_range:  () -> @_v_range
    x_ranges: () -> @_x_ranges
    y_ranges: () -> @_y_ranges
    xscales:  () -> @_xscales
    yscales:  () -> @_yscales

    # These are deprecated and should not be used in new code
    x_mappers: () ->
      logger.warn("x_mappers attr is deprecated, use xscales")
      @_xscales
    y_mappers: () ->
      logger.warn("y_mappers attr is deprecated, use yscales")
      @_yscales
  }

  @internal {
    extra_x_ranges: [ p.Any, {} ]
    extra_y_ranges: [ p.Any, {} ]
    x_range:        [ p.Instance ]
    y_range:        [ p.Instance ]
    x_scale:        [ p.Instance ]
    y_scale:        [ p.Instance ]
  }

  get_constraints: () ->
    return [
      GE(@_top),
      GE(@_bottom),
      GE(@_left),
      GE(@_right),
      GE(@_width),
      GE(@_height),
      EQ(@_left, @_width, [-1, @_right]),
      EQ(@_bottom, @_height, [-1, @_top]),
    ]<|MERGE_RESOLUTION|>--- conflicted
+++ resolved
@@ -45,25 +45,9 @@
   _get_scales: (scale, ranges, frame_range) ->
     scales = {}
     for name, range of ranges
-<<<<<<< HEAD
-      if scale?
-        s = scale
-      else if range.type == 'Range1d' or range.type == "DataRange1d"
-        s = new LinearScale()
-      else if range.type == "FactorRange"
-        s = new CategoricalScale()
-      else
-        logger.warn("unknown range type for range '#{name}': #{range}")
-        return null
-      s.setv({
-        source_range: range
-        target_range: frame_range
-      })
-=======
       s = scale.clone()
       s.setv({source_range: range, target_range: frame_range})
       s.connect_range_signals()
->>>>>>> 5ac77920
       scales[name] = s
     return scales
 

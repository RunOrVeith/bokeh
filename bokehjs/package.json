{
  "name": "bokehjs",
  "version": "0.9.3",
  "description": "Interactive, novel data visualization",
  "keywords": [
    "bokeh",
    "datavis",
    "dataviz",
    "visualization",
    "plotting",
    "plot",
    "graph"
  ],
  "license": "BSD-3-Clause",
  "repository": {
    "type": "git",
    "url": "git://github.com/bokeh/bokeh.git"
  },
  "devDependencies": {
    "backbone": "^1.1.0",
    "browserify": "^6.2.0",
    "browserify-eco": "^0.2.4",
    "browserify-shim": "^3.8.0",
    "Canteen": "git+https://github.com/platfora/Canteen.git#f1182e3396e76e0acb32849823ac4b4f404d6a72",
    "chai": "^2.2.0",
    "cheerio": "^0.19.0",
    "coffee-script": "^1.9.1",
    "coffeeify": "^0.7.0",
    "del": "^1.1.1",
    "eco": "^1.1.0-rc-3",
    "gulp": "^3.8.10",
    "gulp-change": "^1.0.0",
    "gulp-coffeeify": "^0.1.2",
    "gulp-eco-template": "^0.1.0",
    "gulp-less": "^3.0.2",
    "gulp-mocha": "^2.0.0",
    "gulp-rename": "^1.2.0",
    "gulp-sourcemaps": "^1.5.2",
    "gulp-task-listing": "^1.0.0",
    "gulp-uglify": "^1.2.0",
    "gulp-uglifycss": "^1.0.4",
    "gulp-util": "^3.0.4",
    "hammerjs": "^2.0.4",
    "mocha": "^2.2.5",
    "mocha-jsdom": "^1.0.0",
    "phantomjs": "^1.9.7",
    "run-sequence": "^1.0.0",
    "sandboxed-module": "^2.0.0",
    "sinon": "^1.15.4",
    "sinon-chai": "^2.8.0",
    "through": "^2.3.6",
    "underscore": "^1.5.2",
    "vinyl-buffer": "^1.0.0",
    "vinyl-source-stream": "^1.1.0",
    "vinyl-transform": "^1.0.0",
    "yargs": "^3.11.0"
  },
  "browserify": {
    "extensions": [
      "coffee",
      "js",
      "eco"
    ],
    "transform": []
  },
  "browser": {
    "bootstrap/button": "./src/vendor/bootstrap-3.1.1/js/button.js",
    "bootstrap/dropdown": "./src/vendor/bootstrap-3.1.1/js/dropdown.js",
    "bootstrap/modal": "./src/vendor/bootstrap-3.1.1/js/modal.js",
    "bootstrap/tab": "./src/vendor/bootstrap-3.1.1/js/tab.js",
    "slick_grid/slick.grid": "./src/vendor/slick-grid-2.1.0/slick.grid.js",
    "slick_grid/plugins/slick.rowselectionmodel": "./src/vendor/slick-grid-2.1.0/plugins/slick.rowselectionmodel.js",
    "slick_grid/plugins/slick.checkboxselectcolumn": "./src/vendor/slick-grid-2.1.0/plugins/slick.checkboxselectcolumn.js",
    "jqrangeslider/jQDateRangeSlider": "./src/vendor/jqrangeslider-5.7.0/jQDateRangeSlider.js",
    "jquery_event_drag": "./src/vendor/jquery-event-2.2/jquery.event.drag.js",
    "jquery_event_drop": "./src/vendor/jquery-event-2.2/jquery.event.drop.js",
    "gear_utils": "./src/vendor/gear-utils/gear-utils.js",
    "kiwi": "./src/vendor/kiwi/kiwi.js",
<<<<<<< HEAD
    "gloo2": "./src/vendor/gloo/gloo2.js"
    
=======
    "Canteen": "./node_modules/Canteen/build/canteen.js"
>>>>>>> 0ac7349e
  },
  "browserify-shim": {},
  "dependencies": {
    "jquery": "^2.1.1",
    "jquery-mousewheel": "^3.1.12",
    "jquery-ui": "^1.10.5",
    "jsnlog": "^2.7.5",
    "mathutils": "0.0.1",
    "rbush": "^1.3.5",
    "sprintf": "^0.1.5",
    "timezone": "0.0.38"
  }
}<|MERGE_RESOLUTION|>--- conflicted
+++ resolved
@@ -76,12 +76,8 @@
     "jquery_event_drop": "./src/vendor/jquery-event-2.2/jquery.event.drop.js",
     "gear_utils": "./src/vendor/gear-utils/gear-utils.js",
     "kiwi": "./src/vendor/kiwi/kiwi.js",
-<<<<<<< HEAD
-    "gloo2": "./src/vendor/gloo/gloo2.js"
-    
-=======
+    "gloo2": "./src/vendor/gloo/gloo2.js",
     "Canteen": "./node_modules/Canteen/build/canteen.js"
->>>>>>> 0ac7349e
   },
   "browserify-shim": {},
   "dependencies": {

--- conflicted
+++ resolved
@@ -332,15 +332,9 @@
         print("  - bokeh-widgets.css     : %6.1f KB" % size("css", "bokeh-widgets.css"))
         print("  - bokeh-widgets.min.js  : %6.1f KB" % size("js", "bokeh-widgets.min.js"))
         print("  - bokeh-widgets.min.css : %6.1f KB" % size("css", "bokeh-widgets.min.css"))
-<<<<<<< HEAD
-=======
 
         print("  - bokeh-api.js          : %6.1f KB" % size("js", "bokeh-api.js"))
         print("  - bokeh-api.min.js      : %6.1f KB" % size("js", "bokeh-api.min.js"))
-
-        print("  - bokeh-compiler.js     : %6.1f KB" % size("js", "bokeh-compiler.js"))
-        print("  - bokeh-compiler.min.js : %6.1f KB" % size("js", "bokeh-compiler.min.js"))
->>>>>>> 146540c5
     except Exception as e:
         print(BUILD_SIZE_FAIL_MSG % e)
 

""" This is the Bokeh charts testing interface.

"""
#-----------------------------------------------------------------------------
# Copyright (c) 2012 - 2014, Continuum Analytics, Inc. All rights reserved.
#
# Powered by the Bokeh Development Team.
#
# The full license is in the file LICENSE.txt, distributed with this software.
#-----------------------------------------------------------------------------

#-----------------------------------------------------------------------------
# Imports
#-----------------------------------------------------------------------------

from __future__ import absolute_import

from collections import OrderedDict
import unittest

import numpy as np
from numpy.testing import assert_array_equal
import pandas as pd

from bokeh.charts import DataAdapter

#-----------------------------------------------------------------------------
# Classes and functions
#-----------------------------------------------------------------------------

class TestDataAdapter(unittest.TestCase):
    def setUp(self):
        self._values = OrderedDict()
        self._values['first'] = [2., 5., 3.]
        self._values['second'] = [4., 1., 4.]
        self._values['third'] = [6., 4., 3.]

    def test_list(self):
        values = list(self._values.values())
        da = DataAdapter(values)

        self.assertEqual(da.values(), list(self._values.values()))
        self.assertEqual(da.columns, ['0', '1', '2'])
        self.assertEqual(da.keys(), ['0', '1', '2'])
        self.assertEqual(da.index, ['a', 'b', 'c'])

    def test_array(self):
        values = np.array(list(self._values.values()))
        da = DataAdapter(values)

        assert_array_equal(da.values(), list(self._values.values()))
        self.assertEqual(da.columns, ['0', '1', '2'])
        self.assertEqual(da.keys(), ['0', '1', '2'])
        self.assertEqual(da.index, ['a', 'b', 'c'])

    def test_pandas(self):
        values = pd.DataFrame(self._values)
        da = DataAdapter(values)

        # TODO: THIS SHOULD BE FIXED..
        #self.assertEqual(da.values(), list(self._values.values()))
        self.assertEqual(da.columns, ['first', 'second', 'third'])
        self.assertEqual(da.keys(), ['first', 'second', 'third'])
        # We expect data adapter index to be the same as the underlying pandas
        # object and not the default created by DataAdapter
        self.assertEqual(da.index, [0, 1, 2])

    def test_ordered_dict(self):
        da = DataAdapter(self._values)

        self.assertEqual(da.values(), list(self._values.values()))
        self.assertEqual(da.columns, ['first', 'second', 'third'])
        self.assertEqual(da.keys(), ['first', 'second', 'third'])
<<<<<<< HEAD
        self.assertEqual(da.index, ['a', 'b', 'c'])

    def test_blaze_data_with_fields(self):
        import blaze
        values = blaze.Data(self._values, fields=self._values.keys())
        da = DataAdapter(values)

        self.assertEqual(da.values(), list(self._values.values()))
        self.assertEqual(da.columns, ['first', 'second', 'third'])
        self.assertEqual(da.keys(), ['first', 'second', 'third'])
        self.assertEqual(da.index, ['a', 'b', 'c'])

    def test_blaze_data_no_fields(self):
        import blaze
        values = blaze.Data(self._values, fields=self._values.keys())
        da = DataAdapter(values)

        self.assertEqual(da.values(), list(self._values.values()))
        self.assertEqual(da.columns, ['first', 'second', 'third'])
        self.assertEqual(da.keys(), ['first', 'second', 'third'])
        self.assertEqual(da.index, ['a', 'b', 'c'])
=======
        self.assertEqual(da.index, ['a', 'b', 'c'])
>>>>>>> 736d8a2b
<|MERGE_RESOLUTION|>--- conflicted
+++ resolved
@@ -71,7 +71,6 @@
         self.assertEqual(da.values(), list(self._values.values()))
         self.assertEqual(da.columns, ['first', 'second', 'third'])
         self.assertEqual(da.keys(), ['first', 'second', 'third'])
-<<<<<<< HEAD
         self.assertEqual(da.index, ['a', 'b', 'c'])
 
     def test_blaze_data_with_fields(self):
@@ -92,7 +91,4 @@
         self.assertEqual(da.values(), list(self._values.values()))
         self.assertEqual(da.columns, ['first', 'second', 'third'])
         self.assertEqual(da.keys(), ['first', 'second', 'third'])
-        self.assertEqual(da.index, ['a', 'b', 'c'])
-=======
-        self.assertEqual(da.index, ['a', 'b', 'c'])
->>>>>>> 736d8a2b
+        self.assertEqual(da.index, ['a', 'b', 'c'])
--- conflicted
+++ resolved
@@ -98,14 +98,8 @@
         self._xdr = None
         self._ydr = None
         self.plot = Plot(title=self.title,
-<<<<<<< HEAD
-                         data_sources=[self._source],
                          x_range=self._xdr,
                          y_range=self._ydr,
-=======
-                         x_range=self.xdr,
-                         y_range=self.ydr,
->>>>>>> bc6e081d
                          plot_width=self.plot_width,
                          plot_height=self.plot_height)
         self.categorical = False

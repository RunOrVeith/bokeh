--- conflicted
+++ resolved
@@ -34,6 +34,7 @@
 #-----------------------------------------------------------------------------
 # Classes and functions
 #-----------------------------------------------------------------------------
+
 
 class BokehRenderer(Renderer):
 
@@ -73,11 +74,6 @@
                            #boxzoom,
                            #select_tool,
                            reset, previewsave]
-
-<<<<<<< HEAD
-        # Gallery list
-        if _PLOTLIST is not None:
-            _PLOTLIST.append(self.plot)
 
         # Simple or Grid plot setup
         if len(fig.axes) <= 1:
@@ -97,9 +93,6 @@
             n = np.resize(p, (a, b))
             grid = GridPlot(children=n.tolist())
             self.fig = grid
-=======
-        self.fig = self.plot
->>>>>>> 02dbe4c1
 
     def open_axes(self, ax, props):
         "Get axes data and create the axes and grids"

from os.path import dirname, join
import uuid
import logging

import zmq

from ..settings import settings as bokeh_settings

<<<<<<< HEAD
default_blaze_config = join(dirname(__file__), 'mbs', 'config.py')
=======
default_blaze_config = join(dirname(__file__), 'blaze', 'config.py')
>>>>>>> e512ddf2

_defaults = dict(
    ip="0.0.0.0",
    port=5006,
    url_prefix="",
    multi_user=False,
    # make scripts for now - for now cli will only
    # pass one script
    scripts="",
    model_backend={'type' : 'shelve'},
    # model_backend={'type' : redis, 'redis_port' : 7001, 'start-redis' : True},
    # model_backend={'type' : memory},
    # model_backend={'type' : shelve},
    filter_logs=False,
    ws_conn_string=None,
    pub_zmqaddr="inproc://bokeh_in",
    sub_zmqaddr="inproc://bokeh_out",
    debug=False,
    dev=False,
    splitjs=False,
    robust_reload=False,
    verbose=False,
    run_forwarder=True,
    secret_key=str(uuid.uuid4()),
    blaze_config=default_blaze_config,
)

class Settings(object):
    _debugjs = False
    _ctx = None

    def reset(self):
        for k,v in _defaults.items():
            setattr(self, k, v)

    @property
    def ctx(self):
        if self._ctx is None or self._ctx.closed:
            self._ctx = zmq.Context()
        return self._ctx

    @property
    def debugjs(self):
        return bokeh_settings.debugjs

    @debugjs.setter
    def debugjs(self, val):
        bokeh_settings.debugjs = val

    def from_file(self, filename):
        raise NotImplementedError

    def from_dict(self, input_dict):
        for k,v in input_dict.items():
            setattr(self, k, v)

    def from_args(self, args):
        self.ip = args.ip
        self.port = args.port
        self.multi_user = args.multi_user
        self.model_backend = {'type' : args.backend}
        if self.model_backend['type'] == 'redis':
            self.model_backend.update({
                'redis_port' : args.redis_port,
                'start-redis' : args.start_redis
            })
        self.ws_conn_string = args.ws_conn_string
        self.ws_port = args.ws_port
        self.debug = args.debug
        self.debugjs = args.debugjs
        self.splitjs = args.splitjs
        self.robust_reload = args.robust_reload
        self.verbose = args.verbose
        self.run_forwarder = True
        if args.blaze_config is not None:
            self.blaze_config = args.blaze_config
        if args.script:
            self.scripts = [args.script]

    def process_settings(self, bokeh_app):
        if self.url_prefix:
            if not self.url_prefix.startswith("/"):
                self.url_prefix = "/" + self.url_prefix
            if self.url_prefix.endswith("/"):
                self.url_prefix = self.url_prefix[:-1]

settings = Settings()
settings.reset()
del Settings<|MERGE_RESOLUTION|>--- conflicted
+++ resolved
@@ -6,11 +6,7 @@
 
 from ..settings import settings as bokeh_settings
 
-<<<<<<< HEAD
-default_blaze_config = join(dirname(__file__), 'mbs', 'config.py')
-=======
 default_blaze_config = join(dirname(__file__), 'blaze', 'config.py')
->>>>>>> e512ddf2
 
 _defaults = dict(
     ip="0.0.0.0",

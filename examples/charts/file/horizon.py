import pandas as pd

from bokeh.charts import Horizon, output_file, show

# read in some stock data from the Yahoo Finance API
AAPL = pd.read_csv(
    "http://ichart.yahoo.com/table.csv?s=AAPL&a=0&b=1&c=2000&d=0&e=1&f=2010",
    parse_dates=['Date'])

MSFT = pd.read_csv(
    "http://ichart.yahoo.com/table.csv?s=MSFT&a=0&b=1&c=2000&d=0&e=1&f=2010",
    parse_dates=['Date'])

IBM = pd.read_csv(
    "http://ichart.yahoo.com/table.csv?s=IBM&a=0&b=1&c=2000&d=0&e=1&f=2010",
    parse_dates=['Date'])

data = dict([
    ('AAPL', AAPL['Adj Close']),
    ('Date', AAPL['Date']),
    ('MSFT', MSFT['Adj Close']),
    ('IBM', IBM['Adj Close'])]
)

hp = Horizon(xyvalues, x='Date', width=800, height=300,
             title="horizon plot using stock inputs")

<<<<<<< HEAD
hp = Horizon(
    data, x='Date',
    title="horizon plot using stock inputs",
    width=800, height=300
)
=======
output_file("horizon.html")
>>>>>>> 7216ba5a

show(hp)<|MERGE_RESOLUTION|>--- conflicted
+++ resolved
@@ -22,17 +22,9 @@
     ('IBM', IBM['Adj Close'])]
 )
 
-hp = Horizon(xyvalues, x='Date', width=800, height=300,
+hp = Horizon(data, x='Date', width=800, height=300,
              title="horizon plot using stock inputs")
 
-<<<<<<< HEAD
-hp = Horizon(
-    data, x='Date',
-    title="horizon plot using stock inputs",
-    width=800, height=300
-)
-=======
 output_file("horizon.html")
->>>>>>> 7216ba5a
 
 show(hp)